"""
This module's job is to run code, resp. to keep it running.


"""

import time
from collections.abc import Mapping
from contextlib import AsyncExitStack, asynccontextmanager
from weakref import ref

import anyio
import psutil
from asyncactor import AuthPingEvent, NodeList, PingEvent, TagEvent, UntagEvent
from distmqtt.utils import create_queue
from moat.util import (
    NotGiven,
    P,
    Path,
    attrdict,
    combine_dict,
    digits,
    logger_for,
    spawn,
)

from .actor import (
    ActorState,
    BrokenState,
    ClientActor,
    CompleteState,
    DetachedState,
    PartialState,
)
from .exceptions import ServerError
from .obj import AttrClientEntry, ClientRoot

try:
    ClosedResourceError = anyio.exceptions.ClosedResourceError
except AttributeError:
    ClosedResourceError = anyio.ClosedResourceError

import logging

logger = logging.getLogger(__name__)

QLEN = 10


class NotSelected(RuntimeError):
    """
    This node has not been selected for a very long time. Something is amiss.
    """

    pass


class ErrorRecorded(RuntimeError):
    pass


class RunnerMsg(ActorState):
    """Superclass for runner-generated messages.

    Not directly instantiated.

    This message and its descendants take one opaque parameter: ``msg``.
    """

    pass


class ChangeMsg(RunnerMsg):
    """A message telling your code that some entry has been updated.

    Subclass this and use it as `CallAdmin.watch`'s ``cls`` parameter for easier
    disambiguation.

    The runner sets ``path`` and ``value`` attributes.
    """

    pass


class MQTTmsg(RunnerMsg):
    """A message transporting some MQTT data.

    `value` is the MsgPack-decoded content. If that doesn't exist the
    message is not decodeable.

    The runner also sets the ``path`` attribute.
    """

    pass


class ReadyMsg(RunnerMsg):
    """
    This message is queued when the last watcher has read all data.
    """

    pass


class TimerMsg(RunnerMsg):
    """
    A message telling your code that a timer triggers.

    Subclass this and use it as `CallAdmin.timer`'s ``cls`` parameter for easier
    disambiguation.
    """

    pass


_CLASSES = attrdict()
for _c in (
    DetachedState,
    PartialState,
    CompleteState,
    ActorState,
    BrokenState,
    NotGiven,
    TimerMsg,
    ReadyMsg,
    ChangeMsg,
    MQTTmsg,
    RunnerMsg,
    ErrorRecorded,
):
    _CLASSES[_c.__name__] = _c


class CallAdmin:
    """
    This class collects some standard tasks which async DistKV-embedded
    code might want to do.
    """

    _taskgroup = None
    _stack = None
    _restart = False

    def __init__(self, runner, state, data):
        self._runner = runner
        self._state = state
        self._data = data
        self._client = runner.root.client
        self._err = runner.root.err
        self._q = runner._q
        self._path = runner._path
        self._subpath = runner.subpath
        self._logger = runner._logger

    async def _run(self, code, data):
        while True:
            self._n_watch = 0
            self._n_watch_seen = 0

            res = await self._run2(code, data)
            if self._restart:
                self._restart = False
            else:
                return res

    async def _run2(self, code, data):
        """Called by the runner to actually execute the code."""
        self._logger.debug("Start %s with %s", self._runner._path, self._runner.code)
        async with anyio.create_task_group() as tg:
            self._taskgroup = tg
            async with AsyncExitStack() as stack:
                self._stack = stack
                sc = tg.cancel_scope

                self._taskgroup = tg
                self._runner.scope = sc
                data["_self"] = self

                oka = getattr(self._runner, "ok_after", 0)
                if oka > 0:

                    async def is_ok(oka):
                        await anyio.sleep(oka)
                        await self.setup_done()

                    tg.spawn(is_ok, oka)
                tg.spawn(self._changed_code, code)

                await self._runner.send_event(ReadyMsg(0))
                res = code(**data)
                if code.is_async is not None:
                    res = await res

                sc.cancel()
                return res

    async def _pinger(self):
        t = self._runner.ok_after or 10
        await anyio.sleep(t / 2)
        while True:
            await self._runner.state.ping()
            await anyio.sleep(t * 5)

    async def _changed_code(self, code):
        """
        Kill the job if the underlying code has changed
        """
        await code.reload_event.wait()
        self._restart = True
        self.cancel()

    def cancel(self):
        """
        Cancel the running task
        """
        self._taskgroup.cancel_scope.cancel()

    async def spawn(self, proc, *a, **kw):
        """
        Start a background subtask.

        The task is auto-cancelled when your code ends.

        Returns: an `anyio.abc.CancelScope` which you can use to cancel the
            subtask.
        """
        return await spawn(self._taskgroup, proc, *a, **kw)

    async def setup_done(self, **kw):
        """
        Call this when your code has successfully started up.
        """
        self._state.backoff = 0
        await self._state.save()
        await self._err.record_working("run", self._runner._path, **kw)

    async def error(self, path=None, **kw):
        """
        Record that an error has occurred. This function records specific
        error data, then raises `ErrorRecorded` which the code is not
        supposed to catch.

        See `distkv.errors.ErrorRoot.record_error` for keyword details. The
        ``path`` argument is auto-filled to point to the current task.
        """
        if path is None:
            path = self._path
        r = await self._err.record_error("run", path, **kw)
        await self._err.root.wait_chain(r.chain)
        raise ErrorRecorded()

    async def open_context(self, ctx):
        return await self._stack.enter_async_context(ctx)

    async def watch(self, path, cls=ChangeMsg, **kw):
        """
        Create a watcher. This path is monitored as per `distkv.client.Client.watch`;
        messages are encapsulated in `ChangeMsg` objects.
        A `ReadyMsg` will be sent when all watchers have transmitted their
        initial state.

        By default a watcher will only monitor a single entry. Set
        ``max_depth`` if you also want child entries.

        By default a watcher will not report existing entries. Set
        ``fetch=True`` if you want them.
        """

        class Watcher:
            """Helper class for watching an entry"""

            def __init__(slf, admin, runner, client, cls, path, kw):
                kw.setdefault("fetch", True)

                slf.admin = admin
                slf.runner = runner
                slf.client = client
                slf.path = path
                slf.kw = kw
                slf.cls = cls
                slf.scope = None

<<<<<<< HEAD
            async def run(self):
=======
            async def run(slf):

>>>>>>> 7203bc34
                @asynccontextmanager
                async def _watch(path, kw):
                    if path.mark == "r":
                        async with slf.client.msg_monitor(path, **kw) as watcher:
                            yield watcher
                    elif not path.mark:
                        async with slf.client.watch(path, **kw) as watcher:
                            yield watcher
                    else:
                        raise RuntimeError(f"What should I do with a path marked {path.mark !r}?")

                with anyio.CancelScope() as sc:
                    slf.scope = sc
                    async with _watch(path, kw) as watcher:
                        async for msg in watcher:
                            if "path" in msg:
                                chg = cls(msg)
                                try:
                                    chg.value = (  # pylint:disable=attribute-defined-outside-init
                                        msg.value
                                    )
                                except AttributeError:
                                    pass
                                chg.path = (  # pylint:disable=attribute-defined-outside-init
                                    msg.path
                                )
                                await slf.runner.send_event(chg)

                            elif msg.get("state", "") == "uptodate":
                                slf.admin._n_watch_seen += 1
                                if slf.admin._n_watch_seen == slf.admin._n_watch:
                                    await slf.runner.send_event(
                                        ReadyMsg(slf.admin._n_watch_seen)
                                    )

            def cancel(slf):
                if slf.scope is None:
                    return False
                sc, slf.scope = slf.scope, None
                sc.cancel()

        if isinstance(path, (tuple, list)):
            path = Path.build(path)
        elif not isinstance(path, Path):
            raise RuntimeError(f"You didn't pass in a path: {path!r}")

        kw.setdefault("max_depth", 0)
        if kw.setdefault("fetch", True):
            self._n_watch += 1

        w = Watcher(self, self._runner, self._client, cls, path, kw)
        self._taskgroup.spawn(w.run)
        return w

    async def send(self, path, value=NotGiven, raw=None):
        """
        Publish an MQTT message.

        Set either ``value`` or ``raw``.
        """
        if isinstance(path, (tuple, list)):
            path = Path.build(path)
        elif not isinstance(path, Path):
            raise RuntimeError(f"You didn't pass in a path: {path!r}")

        await self._client.msg_send(topic=path, data=value, raw=raw)

    async def set(self, path, value, chain=NotGiven):
        """
        Set a DistKV value.
        """
        if path.mark == "r":
            return await self.send(path, value)
        elif path.mark:
            raise RuntimeError(f"What should I do with a path marked {path.mark !r}")

        if isinstance(path, (tuple, list)):
            path = Path.build(path)
        elif not isinstance(path, Path):
            raise RuntimeError(f"You didn't pass in a path: {path!r}")

        return await self._client.set(path, value=value, chain=chain)

    async def get(self, path, value):
        """
        Get a DistKV value.
        """
        if isinstance(path, (tuple, list)):
            path = Path.build(path)
        elif not isinstance(path, Path):
            raise RuntimeError(f"You didn't pass in a path: {path!r}")

        res = await self._client.get(path, value=value)  # TODO chain

        if "value" in res:
            return res.value
        else:
            return KeyError(path)

    async def monitor(self, path, cls=MQTTmsg, **kw):
        """
        Create an MQTT monitor.
        Messages are encapsulated in `MQTTmsg` objects.

        By default a monitor will only monitor a single entry. You may use
        MQTT wildcards.

        The message is decoded and stored in the ``value`` attribute unless
        it's either undecodeable or ``raw`` is set, in which case it's
        stored in ``.msg``. The topic the message was sent to is in
        ``topic``.
        """

        class Monitor:
            """Helper class for reading an MQTT topic"""

            def __init__(self, admin, runner, client, cls, path, kw):
                self.admin = admin
                self.runner = runner
                self.client = client
                self.path = path
                self.kw = kw
                self.cls = cls
                self.scope = None

            async def run(self):
                with anyio.CancelScope() as sc:
                    self.scope = sc
                    async with self.client.msg_monitor(path, **kw) as watcher:
                        async for msg in watcher:
                            if "topic" in msg:
                                # pylint:disable=attribute-defined-outside-init
                                chg = cls(msg.get("raw", None))
                                try:
                                    chg.value = msg.data
                                except AttributeError:
                                    pass
                                chg.path = Path.build(msg.topic)
                                await self.runner.send_event(chg)

            async def cancel(self):
                if self.scope is None:
                    return False
                sc, self.scope = self.scope, None
                sc.cancel()

        if isinstance(path, (tuple, list)):
            path = Path.build(path)
        elif not isinstance(path, Path):
            raise RuntimeError(f"You didn't pass in a path: {path!r}")

        w = Monitor(self, self._runner, self._client, cls, path, kw)
        self._taskgroup.spawn(w.run)
        return w

    async def timer(self, delay, cls=TimerMsg):
        class Timer:
            def __init__(self, runner, cls, tg):
                self.runner = runner
                self.cls = cls
                self.scope = None
                self._taskgroup = tg
                self.delay = None

            async def _run(self):
                with anyio.CancelScope() as sc:
                    self.scope = sc
                    await anyio.sleep(self.delay)
                    self.scope = None
                    await self.runner.send_event(self.cls(self))

            async def cancel(self):
                if self.scope is None:
                    return False
                sc, self.scope = self.scope, None
                sc.cancel()
                return True

            async def run(self, delay):
                self.cancel()
                self.delay = delay
                if self.delay > 0:
                    self._taskgroup.spawn(t._run)

        t = Timer(self._runner, cls, self._taskgroup)
        await t.run(delay)
        return t


class RunnerEntry(AttrClientEntry):
    """
    An entry representing some hopefully-running code.

    The code will run some time after ``target`` has passed.
    On success, it will run again ``repeat`` seconds later (if >0).
    On error, it will run ``delay`` seconds later (if >0), multiplied by 2**backoff.

    Arguments:
        code (list): pointer to the code that's to be started.
        data (dict): additional data for the code.
        delay (float): time before restarting the job on error.
            Default 100.
        repeat (float): time before restarting on success.
            Default: zero: no restart.
        target (float): time the job should be started at.
            Default: zero: don't start.
        ok_after (float): the job is marked OK if it has run this long.
            Default: zero: the code will do that itself.
        backoff (float): Exponential back-off factor on errors.
            Default: 1.1.

    The code runs with these additional keywords::

        _self: the `CallEnv` object, which the task can use to actually do things.
        _client: the DistKV client connection.
        _info: a queue which the task can use to receive events. A message of
            ``None`` signals that the queue was overflowing and no further
            messages will be delivered. Your task should use that as its
            mainloop.
        _P: build a path from a string
        _Path: build a path from its arguments

    Some possible messages are defined in :mod:`distkv.actor`.
    """

    ATTRS = "code data delay ok_after repeat backoff target".split()

    delay = 100  # timedelta, before restarting
    repeat = 0
    target = 0
    backoff = 1.1
    ok_after = 0

    code = ()  # what to execute
    data = None
    scope = None  # scope to kill off
    _comment = None  # used for error entries, i.e. mainly Cancel
    _q = None  # send events to the running task. Async tasks only.
    _running = False  # .run is active. Careful with applying updates.
    _task = None
    retry = None

    def __init__(self, *a, **k):
        self.data = {}  # local data

        super().__init__(*a, **k)

        self._logger = logger_for(self._path)

    def __repr__(self):
        return "<%s %r:%r>" % (self.__class__.__name__, self.subpath, self.code)

    @property
    def state(self):
        return self.root.state.follow(self.subpath, create=None)

    async def run(self):
        if self.code is None:
            return  # nothing to do here

        state = self.state
        try:
            self._running = True
            try:
                self._logger.debug("Start")
                if state.node is not None:
                    raise RuntimeError(f"already running on {state.node}")
                code = self.root.code.follow(self.code, create=False)
                data = combine_dict(self.data or {}, code.value.get("default", {}), deep=True)

                if code.is_async:
                    data["_info"] = self._q = create_queue(QLEN)
                data["_client"] = self.root.client
                data["_cfg"] = self.root.client._cfg
                data["_cls"] = _CLASSES
                data["_P"] = P
                data["_Path"] = Path
                data["_log"] = self._logger
                data["_digits"] = digits

                state.started = time.time()
                state.node = state.root.name

                await state.save(wait=True)
                if state.node != state.root.name:
                    raise RuntimeError("Rudely taken away from us.", state.node, state.root.name)

                data["_self"] = calls = CallAdmin(self, state, data)
                res = await calls._run(code, data)

            except BaseException as exc:
                self._logger.info("Error: %r", exc)
                raise
            else:
                self._logger.debug("End")
            finally:
                self.scope = None
                self._q = None
                t = time.time()

        except ErrorRecorded:
            # record_error() has already been called
            self._comment = None
            state.backoff = min(state.backoff + 1, 20)

        except BaseException as exc:
            c, self._comment = self._comment, None
            with anyio.move_on_after(5, shield=True):
                r = await self.root.err.record_error(
                    "run", self._path, exc=exc, data=self.data, comment=c
                )
                if r is not None:
                    await self.root.err.wait_chain(r.chain)
            if isinstance(exc, Exception):
                state.backoff = min(state.backoff + 1, 20)
            else:
                raise

        else:
            state.result = res
            state.backoff = 0
            await self.root.err.record_working("run", self._path)

        finally:
            with anyio.fail_after(2, shield=True):
                if state.node == state.root.name:
                    state.node = None
                self._running = False
                state.stopped = t

                if state.backoff > 0:
                    self.retry = t + (self.backoff**state.backoff) * self.delay
                else:
                    self.retry = None

                try:
                    await state.save()
                except ClosedResourceError:
                    pass
                except ServerError:
                    logger.exception("Could not save")

                await self.root.trigger_rescan()

    async def send_event(self, evt):
        """Send an event to the running process."""
        if self._q is None:
            if self._running:
                self._logger.info("Discarding %r", evt)
        elif self._q.qsize() < QLEN - 1:
            self._logger.debug("Event: %r", evt)
            await self._q.put(evt)
        elif self._q.qsize() == QLEN - 1:
            self._logger.warning("Queue full")
            await self._q.put(None)
            self._q = None
            self._logger.info("Discarding %r", evt)

    async def seems_down(self):
        state = self.state
        state.node = None
        if not self._running:
            await state.save(wait=True)

    async def set_value(self, value):
        """Process incoming value changes"""
        c = self.code
        await super().set_value(value)

        # Check whether running code needs to be killed off
        if self.scope is not None:
            if value is NotGiven or c is not self.code:
                # The code changed.
                self._comment = "Cancel: Code changed"
                self.scope.cancel()
            elif not getattr(self, "target", None):
                self._comment = "Cancel: target zeroed"
                self.scope.cancel()

        await self.root.trigger_rescan()

    async def seen_value(self):
        await super().seen_value()
        await self.root.trigger_rescan()

    async def run_at(self, t: float):
        """Next run at this time."""
        self.target = t
        if not self._running:
            await self.save()

    def should_start(self):
        """Tell whether this job might want to be started.

        Returns:
          ``False``: No, it's running (or has run and doesn't restart).
          ``0``: No, it should not start
          ``>0``: timestamp at which it should start, or should have started

        """

        state = self.state
        if self.code is None:
            return False, "no code"
        if state.node is not None:
            # not our responsibility!
            return None, "node set"
        if state.started and not state.stopped:
            raise RuntimeError("Running! should not be called")

        if self.target is None:
            return False, "no target"
        elif self.target > state.started:
            return self.target, "target > started"
        elif state.backoff:
            return state.stopped + self.delay * (self.backoff**state.backoff), "backoff"
        elif self.repeat:
            return state.stopped + self.repeat, "repeat"
        elif state.started:
            return False, "is started"
        else:
            return 0, "no target"

    def __hash__(self):
        return hash(self.subpath)

    def __eq__(self, other):
        other = getattr(other, "subpath", other)
        return self.subpath == other

    def __lt__(self, other):
        other = getattr(other, "subpath", other)
        return self.subpath < other

    @property
    def age(self):
        return time.time() - self.state.started


class RunnerNode:
    """
    Represents all nodes in this runner group.

    This is used for load balancing and such. TODO.
    """

    seen = 0
    load = 999

    def __new__(cls, root, name):
        try:
            self = root._nodes[name]
        except KeyError:
            self = object.__new__(cls)
            self.root = root
            self.name = name
            root._nodes[name] = self
        return self

    def __init__(self, *a, **k):
        pass


class StateEntry(AttrClientEntry):
    """
    This is the actual state associated with a RunnerEntry.
    It must only be managed by the node that actually runs the code.

    Arguments:
      started (float): timestamp when the job was last started
      stopped (float): timestamp when the job last terminated
      pinged (float): timestamp when the state was last verified by the runner
      result (Any): the code's return value
      node (str): the node running this code
      backoff (float): on error, the multiplier to apply to the restart timeout
      computed (float): computed start time
      reason (str): reason why (not) starting
    """

    ATTRS = "started stopped pinged computed reason result node backoff".split()

    started = 0  # timestamp
    stopped = 0  # timestamp
    pinged = 0  # timestamp
    node = None  # on which the code is currently running
    result = NotGiven
    backoff = 0
    computed = 0  # timestamp
    reason = ""

    @property
    def runner(self):
        return self.root.runner.follow(self.subpath, create=False)

    async def startup(self):
        try:
            self.runner
        except KeyError:
            # The code entry doesn't exist any more.
            await self.delete()
            return

        if self.node is None or self.node != self.root.name:
            return

        self.stopped = time.time()
        self.node = None
        self.backoff = min(20, self.backoff + 1)
        await self.root.runner.err.record_error(
            "run", self.runner._path, message="Runner restarted"
        )
        await self.save()

    async def ping(self):
        if self.node != self.root.name:
            raise RuntimeError("Not our state!")
        self.pinged = time.time()
        await self.save()

    async def stale(self):
        self.stopped = time.time()
        node, self.node = self.node, None
        self.backoff = min(20, self.backoff + 2)
        await self.root.runner.err.record_error(
            "run",
            self.runner._path,
            message="Runner killed: {node} {state}",
            data={"node": node, "state": "offline" if self.stopped else "stale"},
        )
        await self.save()

    async def set_value(self, value):
        n = self.node

        await super().set_value(value)
        if not self.root.runner_ready:
            return
        try:
            run = self.runner
        except KeyError:
            return

        # side effect: add to the global node list
        if n is not None:
            run.root.get_node(n)

        # Check whether running code needs to be killed off
        if run.scope is None:
            return
        if self.node is not None and self.node == n:
            # Nothing changed.
            return
        elif self.node is None or n == self.root.runner.name:
            # Owch. Our job got taken away from us.
            run._comment = f"Cancel: Node set to {self.node !r}"
            run.scope.cancel()
        elif n is not None:
            logger.warning(
                "Runner %s at %r: running but node is %s", self.root.name, self.subpath, n
            )

        await run.root.trigger_rescan()


class StateRoot(ClientRoot):
    """Base class for handling the state of entries.

    This is separate from the RunnerRoot hierarchy because the latter may
    be changed by anybody while this subtree may only be affected by the
    actual runner. Otherwise we get interesting race conditions.
    """

    _runner = None

    @classmethod
    def child_type(cls, name):
        return StateEntry

    @property
    def name(self):
        return self.client.client_name

    @property
    def runner(self):
        return self._runner()

    @property
    def runner_ready(self):
        r = self._runner
        if r is None:
            return False
        r = r()
        if r is None:
            return False
        return r.ready

    def set_runner(self, runner):
        self._runner = ref(runner)

    async def runner_running(self):
        for n in self.all_children:
            await n.startup()

    async def kill_stale_nodes(self, names):
        """States with node names in the "names" set are stale. Kill them."""
        for s in self.all_children:
            if s.node in names:
                await s.stale()

    _last_t = 0

    async def ping(self):

        t = time.time()
        if t - self._last_t >= abs(self._cfg["ping"]):
            self._last_t = t
            if self._cfg["ping"] > 0:
                val = self.value_or({}, Mapping)
                val["alive"] = t
                await self.update(val)
            else:
                await self.client.msg_send(
                    "run", {"group": self.runner.group, "time": t, "node": self.name}
                )


class _BaseRunnerRoot(ClientRoot):
    """common code for AnyRunnerRoot and SingleRunnerRoot"""

    _trigger: anyio.abc.Event = None
    _run_now_task: anyio.abc.CancelScope = None
    _tagged: bool = True

    err = None
    code = None
    ready = False
    _run_next = 0
    node_history = None
    _start_delay = None
    state = None
    _act = None

    CFG = "runner"
    SUB = None

    def __init__(self, *a, _subpath, err=None, code=None, nodes=0, **kw):
        super().__init__(*a, **kw)
        self.err = err
        self.code = code
        self._nodes = {}
        self.n_nodes = nodes
        self._trigger = anyio.Event()
        self._x_subpath = _subpath

    @classmethod
    def child_type(cls, name):
        return RunnerEntry

    @classmethod
    async def as_handler(cls, client, subpath, cfg=None, **kw):  # pylint: disable=arguments-differ
        assert cls.SUB is not None
        if cfg is None:
            cfg_ = client._cfg["runner"]
        else:
            cfg_ = combine_dict(cfg, client._cfg["runner"])
        return await super().as_handler(client, subpath=subpath, _subpath=subpath, cfg=cfg_, **kw)

    async def run_starting(self):
        from .code import CodeRoot
        from .errors import ErrorRoot

        if self.err is None:
            self.err = await ErrorRoot.as_handler(self.client)
        if self.code is None:
            self.code = await CodeRoot.as_handler(self.client)

        await self._state_runner()
        self.state.set_runner(self)

        self.node_history = NodeList(0)
        self._start_delay = self._cfg["start_delay"]

        await super().run_starting()

    async def _state_runner(self):
        self.state = await StateRoot.as_handler(
            self.client, cfg=self._cfg, subpath=self._x_subpath, key="state"
        )

    @property
    def name(self):
        """my node name"""
        return self.client.client_name

    def get_node(self, name):  # pylint: disable=unused-argument
        """
        If the runner keeps track of "foreign" nodes, allocate them
        """
        return None

    async def running(self):
        self._tg.spawn(self._run_actor)

        # the next block needs to be atomic
        self.ready = True

        await self.state.runner_running()
        await super().running()

    async def _run_actor(self):
        """
        This method is started as a long-lived task of the root as soon as
        the subtree's data are loaded.

        Its job is to control which tasks are started.
        """
        raise RuntimeError("You want to override me." "")

    async def trigger_rescan(self):
        """Tell the _run_actor task to rescan our job list prematurely"""
        if self._trigger is not None:
            self._trigger.set()

    async def _run_now(self, evt=None):
        t_next = self._run_next
        with anyio.CancelScope() as sc:
            self._run_now_task = sc
            if evt is not None:
                evt.set()
            t = time.time()
            while True:
                if t_next > t:
                    with anyio.move_on_after(t_next - t):
                        await self._trigger.wait()
                        self._trigger = anyio.Event()

                t = time.time()
                t_next = t + 999
                for j in self.all_children:
                    d, r = j.should_start()
                    if d is None:
                        continue
                    if not d or d > t:
                        j.state.computed = d
                        j.state.reason = r
                        if self._tagged:
                            try:
                                await j.state.save()
                            except anyio.ClosedResourceError:  # owch
                                logger.error("Could not update state %r %r", j, j.state)
                                return
                        if d and t_next > d:
                            t_next = d
                        continue
                    self._tg.spawn(j.run)
                    await anyio.sleep(self._start_delay)

    async def notify_actor_state(self, msg=None):
        """
        Notify all running jobs about a possible change in active status.
        """
        ac = len(self.node_history)
        if ac == 0 or msg is None:
            ac = BrokenState
        elif self.name in self.node_history and ac == 1:
            ac = DetachedState
        elif self._act is not None and ac >= self.n_nodes:  # TODO configureable
            ac = CompleteState
        else:
            ac = PartialState

        logger.debug("State %r %r", ac, msg)

        ac = ac(msg)
        for n in self.all_children:
            await n.send_event(ac)


class AnyRunnerRoot(_BaseRunnerRoot):
    """
    This class represents the root of a code runner. Its job is to start
    (and periodically restart, if required) the entry points stored under it.

    :class:`AnyRunnerRoot` tries to ensure that the code in question runs
    on one single cluster member. In case of a network split, the code will
    run once in each split areas until the split is healed.
    """

    SUB = "group"

    _stale_times = None
    tg = None
    seen_load = None
    _tagged: bool = False

    def __init__(self, *a, **kw):
        super().__init__(*a, **kw)
        self.group = (
            P(self.client.config.server.root) + P(self._cfg["name"]) | "any" | self._path[-1]
        )

    def get_node(self, name):
        return RunnerNode(self, name)

    @property
    def max_age(self):
        """Timeout after which we really should have gotten another go"""
        # allow one go-around without being in the list; happens when the
        # bus is slow
        return self._act.cycle_time_max * (self._act.history_size + 2.5)

    async def _run_actor(self):
        """
        Monitor the Actor state, run a :meth:`_run_now` subtask whenever we're 'it'.
        """
        async with ClientActor(
            self.client, self.name, topic=self.group, cfg=self._cfg["actor"]
        ) as act:
            self._act = act

            age_q = create_queue(10)
            self.spawn(self._age_killer, age_q)

            psutil.cpu_percent(interval=None)
            await act.set_value(0)
            self.seen_load = None

            async for msg in act:
                logger.debug("Actor %r", msg)
                if isinstance(msg, PingEvent):
                    await act.set_value(100 - psutil.cpu_percent(interval=None))

                    node = self.get_node(msg.node)
                    node.load = msg.value
                    node.seen = time.time()
                    if self.seen_load is not None:
                        self.seen_load += msg.value
                    self.node_history += node

                elif isinstance(msg, TagEvent):
                    self._tagged = True
                    load = 100 - psutil.cpu_percent(interval=None)
                    await act.set_value(load)
                    if self.seen_load is not None:
                        pass  # TODO

                    self.get_node(self.name).seen = time.time()
                    self.node_history += self.name
                    evt = anyio.Event()
                    self.spawn(self._run_now, evt)
                    await age_q.put(None)
                    await evt.wait()

                    await self.state.ping()

                elif isinstance(msg, UntagEvent):
                    self._tagged = False
                    await act.set_value(100 - psutil.cpu_percent(interval=None))
                    self.seen_load = 0

                    self._run_now_task.cancel()
                    # TODO if this is a DetagEvent, kill everything?

                await self.notify_actor_state(msg)

            pass  # end of actor task

    async def find_stale_nodes(self, cur):
        """
        Find stale nodes (i.e. last seen < cur) and clean them.
        """
        if self._stale_times is None:
            self._stale_times = []
        self._stale_times.append(cur)
        if self._stale_times[0] > cur - self.max_age:
            return
        if len(self._stale_times) < 5:
            return
        cut = self._stale_times.pop(0)

        dropped = []
        for node in self._nodes.values():
            if node.seen < cut:
                dropped.append(node)
        names = set()
        for node in dropped:
            names.add(node.name)
            del self._nodes[node.name]
        if names:
            await self.state.kill_stale_nodes(names)

    async def _age_killer(self, age_q):
        """
        Subtask which cleans up stale tasks

        TODO check where to use time.monotonic
        """
        t0 = None
        t1 = time.time()
        while True:
            with anyio.move_on_after(self.max_age):
                await age_q.get()
                t1 = time.time()
            t2 = time.time()
            if t1 + self.max_age < t2:
                raise NotSelected(self.max_age, t2, t1)
            t0 = t1
            t1 = t2
            if t0 is not None:
                await self.find_stale_nodes(t0)


class SingleRunnerRoot(_BaseRunnerRoot):
    """
    This class represents the root of a code runner. Its job is to start
    (and periodically restart, if required) the entry points stored under it.

    While :class:`AnyRunnerRoot` tries to ensure that the code in question runs
    on any cluster member, this class runs tasks on a single node.
    The code is able to check whether any and/or all of the cluster's main
    nodes are reachable; this way, the code can default to local operation
    if connectivity is lost.

    Local data (dict):

    Arguments:
      cores (tuple): list of nodes whose reachability may determine
        whether the code uses local/emergency/??? mode.

    Config file:

    Arguments:
      path (tuple): the location this entry is stored at. Defaults to
        ``('.distkv', 'process')``.
      name (str): this runner's name. Defaults to the client's name plus
        the name stored in the root node, if any.
      actor (dict): the configuration for the underlying actor. See
        ``asyncactor`` for details.
    """

    SUB = "single"

    err = None
    code = None
    state = None
    tg = None

    def __init__(self, *a, **kw):
        super().__init__(*a, **kw)
        self.group = (
            P(self.client.config.server.root) + P(self._cfg["name"])
            | "single"
            | self._path[-2]
            | self._path[-1]
        )

    async def set_value(self, value):
        await super().set_value(value)
        try:
            cores = value["cores"]
        except (TypeError, KeyError):
            if self._act is not None:
                await self._act.disable(0)
        else:
            if self.name in cores:
                await self._act.enable(len(cores))
            else:
                await self._act.disable(len(cores))

    @property
    def max_age(self):
        """Timeout after which we really should have gotten another ping"""
        return self._act.cycle_time_max * 1.5

    async def _run_actor(self):
        async with anyio.create_task_group() as tg:
            age_q = create_queue(1)

            async with ClientActor(self.client, self.name, topic=self.group, cfg=self._cfg) as act:
                self._act = act
                tg.spawn(self._age_notifier, age_q)
                self.spawn(self._run_now)
                await act.set_value(0)

                async for msg in act:
                    if isinstance(msg, AuthPingEvent):
                        # Some node, not necessarily us, is "it".
                        # We're the SingleNode runner: we manage our jobs
                        # when triggered by this, no matter whether we're
                        # "it" or not.
                        self.node_history += msg.node
                        await age_q.put(None)
                        await self.notify_actor_state(msg)

                        await self.state.ping()

                pass  # end of actor task

    async def _age_notifier(self, age_q):
        """
        This background job triggers :meth:`notify_actor_state` when too much
        time has passed without an AuthPing.
        """
        while True:
            try:
                with anyio.fail_after(self.max_age):
                    await age_q.get()
            except TimeoutError:
                await self.notify_actor_state()


class AllRunnerRoot(SingleRunnerRoot):
    """
    This class represents the root of a code runner. Its job is to start
    (and periodically restart, if required) the entry points stored under it.

    This class behaves like `SingleRunner`, except that it runs tasks on all nodes.
    """

    SUB = "all"

    err = None
    _act = None
    code = None

    def __init__(self, *a, **kw):
        super().__init__(*a, **kw)
        self.group = (
            P(self.client.config.server.root) + P(self._cfg["name"]) | "all" | self._path[-1]
        )

    async def _state_runner(self):
        self.state = await StateRoot.as_handler(
            self.client,
            cfg=self._cfg,
            subpath=self._x_subpath + (self.client.client_name,),
            key="state",
        )<|MERGE_RESOLUTION|>--- conflicted
+++ resolved
@@ -280,12 +280,8 @@
                 slf.cls = cls
                 slf.scope = None
 
-<<<<<<< HEAD
-            async def run(self):
-=======
             async def run(slf):
 
->>>>>>> 7203bc34
                 @asynccontextmanager
                 async def _watch(path, kw):
                     if path.mark == "r":
